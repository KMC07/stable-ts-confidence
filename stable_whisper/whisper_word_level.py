import warnings
import copy
import numpy as np
import torch
from torch import Tensor
from torch.nn import functional as F
from torch.distributions import Categorical
from typing import List, Optional, Tuple, Union
from whisper import load_model as load_ori_model, load_audio
from whisper.audio import SAMPLE_RATE, N_FRAMES, HOP_LENGTH, pad_or_trim, log_mel_spectrogram
from whisper.decoding import DecodingOptions, DecodingResult
from whisper.tokenizer import LANGUAGES
from whisper.utils import exact_div, format_timestamp, compression_ratio
from whisper.model import Whisper
from whisper.decoding import DecodingTask, BeamSearchDecoder, GreedyDecoder
from whisper.tokenizer import Tokenizer, get_tokenizer
from types import MethodType
from itertools import repeat
from stable_whisper.audio import load_audio_waveform_img, remove_lower_quantile, wave_to_ts_filter
from stable_whisper.stabilization import stabilize_timestamps, add_whole_word_ts
from tqdm import tqdm

__all__ = ['transcribe', 'decode', 'modify_model', 'load_model']

<<<<<<< HEAD
__all__ = ['transcribe', 'decode', 'modify_model', 'load_model']
=======
def dim(a):
    if not type(a) == list:
        if not torch.is_tensor(a) or (torch.is_tensor(a) and a.shape == torch.empty(1)[0].shape):
            return []

    if len(a) == 0:
        return []

    return [len(a)] + dim(a[0])
>>>>>>> 58b2716e


# no_caption changed to no_speech in newer whisper commits
def _get_new_attrs(obj_, attr: str):
    if attr == 'no_caption_probs':
        return getattr(obj_, attr) if hasattr(obj_, 'no_caption_probs') else getattr(obj_, 'no_speech_probs')
    elif attr == 'no_caption_prob':
        return getattr(obj_, attr) if hasattr(obj_, 'no_caption_prob') else getattr(obj_, 'no_speech_prob')
    elif attr == 'no_captions':
        return getattr(obj_, attr) if hasattr(obj_, 'no_captions') else getattr(obj_, 'no_speech')
    else:
        raise NotImplementedError(attr)


# modified version of whisper.transcribe.transcribe
def transcribe(
        model: "Whisper",
        audio: Union[str, List, np.ndarray, torch.Tensor],
        *,
        verbose: bool = False,
        temperature: Union[float, Tuple[float, ...]] = (0.0, 0.2, 0.4, 0.6, 0.8, 1.0),
        compression_ratio_threshold: Optional[float] = 2.4,
        logprob_threshold: Optional[float] = -1.0,
        no_speech_threshold: Optional[float] = 0.6,
        language_threshold: Optional[float] = 0.6,
        language_detection_segments: int = 1,
        condition_on_previous_text: bool = True,
        stab=True, top_focus=False, ts_num: int = 10,
        alpha: float = None, print_unstab=False, pbar=False,
        suppress_silence: bool = True,
        suppress_middle: bool = True,
        suppress_word_ts: bool = True,
        remove_background: bool = True,
        silence_threshold: float = 0.1,
        prepend_punctuations: Union[List[str], Tuple[str]] = None,
        append_punctuations: Union[List[str], Tuple[str]] = None,
        audio_for_mask: (str, bytes) = None,
        **decode_options):
    """
    Transcribe an audio file using Whisper

    Parameters
    ----------
    model: Whisper
        The Whisper model modified instance

    audio: Union[str, np.ndarray, torch.Tensor]
        The path to the audio file to open, or the audio waveform

    verbose: bool
        Whether to display the decoded text (with finalized timestamps) to the console (Default: False)
        Use print_unstab for previous behavior of verbose but with token timestamps

    temperature: Union[float, Tuple[float, ...]]
        Temperature for sampling. It can be a tuple of temperatures, which will be successfully used
        upon failures according to either `compression_ratio_threshold` or `logprob_threshold`.

    compression_ratio_threshold: float
        If the gzip compression ratio is above this value, treat as failed

    logprob_threshold: float
        If the average log probability over sampled tokens is below this value, treat as failed

    no_speech_threshold: float
        If the no_speech probability is higher than this value AND the average log probability
        over sampled tokens is below `logprob_threshold`, consider the segment as silent

    condition_on_previous_text: bool
        if True, the previous output of the model is provided as a prompt for the next window;
        disabling may make the text inconsistent across windows, but the model becomes less prone to
        getting stuck in a failure loop, such as repetition looping or timestamps going out of sync.

    stab: bool
        Stabilizing timestamps by cross compare timestamps and using additional top timestamp predictions
        to fill in when appropriate to ensure timestamps are chronological.

    top_focus: bool
        Adhere closely to the top predictions for token timestamps stabilization

    ts_num: int
        Number of top timestamp predictions to save for each word for postprocessing stabilization (default: 10).

    alpha: float
        Amount of noise to add to audio to produce slightly difference results.
        audio_features *= torch.rand_like(audio_features) * alpha + 1

    print_unstab: bool
        Whether to display the text (without stabilize timestamps) being decoded to the console (Default: False)
        (i.e. behaves like verbose before model was modified and progress bar will be disabled if True)

    pbar: bool
        Whether to enable progress bar for the decoding process (Default: False). Ignored if print_unstab=True

    suppress_silence: bool
        Suppress timestamp tokens that are marked as silent

    suppress_middle: bool
        Suppress any silent timestamps tokens of middle of the segment instead of only beginning and ending

    suppress_word_ts: bool
        Suppress timestamp tokens of words that are marked as silent

    remove_background: bool
        Whether to remove background noise from waveform so that it is marked silent.
        Determined by parameters part of decode_options (i.e. specify like other options here):
            upper_quantile: float
                The upper quantile of amplitude to determine a max amplitude, mx (Default: 0.85)
            lower_quantile: float
                The lower quantile of amplitude to determine a min amplitude, mn (Default: 0.15)
            lower_threshold: float
                Suppressed sections of waveform where amplitude < lower_threshold*(mx-mn) + mn. (Default: 0.15)

    silence_threshold: float:
        Audio segments silence average >= silence_threshold
        then that segment will not have background removed even if remove_background=True.
        e.g. 0.5 means if less than half of the audio segment is silent then background will be removed accordingly

    prepend_punctuations: Union[List[str], Tuple[str]]
        Punctuations to prepend to next word (Default: “¿([{)

    append_punctuations: Union[List[str], Tuple[str]]
        Punctuations to append to previous word (Default: .。,，!！?？:：”)]}、)

    audio_for_mask: (str, bytes)
        Original audio track as path or bytes of audio file.
        Since resampled audio may shift the waveform image,
        this is an alternative to 'audio' option to generate suppression mask from the original audio.

    decode_options: dict
        Keyword arguments to construct `DecodingOptions` instances

    Returns
    -------
    A dictionary containing the resulting text ("text") and segment-level details ("segments"), and
    the spoken language ("language"), which is detected when `decode_options["language"]` is None.
    """

    if 'no_captions_threshold' in decode_options:
        warnings.warn('no_captions_threshold is deprecated. '
                      'Please use no_speech_threshold instead.', DeprecationWarning, stacklevel=2)
        no_speech_threshold = decode_options.pop('no_captions_threshold')

    if type(audio) == list:
        return batch_transcribe(model=model,
                                audio=audio,
                                verbose=verbose,
                                temperature=temperature,
                                compression_ratio_threshold=compression_ratio_threshold,
                                logprob_threshold=logprob_threshold,
                                no_speech_threshold=no_speech_threshold,
                                condition_on_previous_text=condition_on_previous_text,
                                stab=stab, top_focus=top_focus, ts_num=ts_num,
                                alpha=alpha, print_unstab=print_unstab, pbar=pbar,
                                suppress_silence=suppress_silence,
                                suppress_middle=suppress_middle,
                                suppress_word_ts=suppress_word_ts,
                                remove_background=remove_background,
                                silence_threshold=silence_threshold,
                                prepend_punctuations=prepend_punctuations,
                                append_punctuations=append_punctuations,
                                audio_for_mask=audio_for_mask,
                                **decode_options)

    dtype = torch.float16 if decode_options.get("fp16", True) else torch.float32
    if model.device == torch.device("cpu"):
        if torch.cuda.is_available():
            warnings.warn("Performing inference on CPU when CUDA is available")
        if dtype == torch.float16:
            warnings.warn("FP16 is not supported on CPU; using FP32 instead")
            dtype = torch.float32

    if dtype == torch.float32:
        decode_options["fp16"] = False

    if 'max_initial_timestamp' not in decode_options:
        decode_options['max_initial_timestamp'] = None

    mel = log_mel_spectrogram(audio)
    num_frames = mel.shape[-1]

    if decode_options.get("language", None) is None:
        if verbose:
            print("Detecting language using up to the first 30 seconds. Use `--language` to specify the language")
        if language_detection_segments is None or language_detection_segments < 1:
            language_detection_segments = 1
        seek = 0
        languages = []
        while seek < num_frames and seek < N_FRAMES * language_detection_segments:
            segment = pad_or_trim(mel[:, seek:], N_FRAMES).to(model.device).to(dtype)
            _, probs = model.detect_language(segment)
            lang = max(probs, key=probs.get)
            lang_prob = probs[lang]
            if language_threshold is not None and lang_prob > language_threshold:
                decode_options["language"] = lang
                break
            else:
                languages.append(lang)
                seek += segment.shape[-1]
        else:
            # If no language detected for all segments, the majority vote of the highest projected
            # languages for all segments is used to determine the language.
            decode_options["language"] = max(set(languages), key=languages.count)

    mel = mel.unsqueeze(0)
    language = decode_options["language"]
    task = decode_options.get("task", "transcribe")
    tokenizer = get_tokenizer(model.is_multilingual, language=language, task=task)

    ignore_shift = decode_options.pop('ignore_shift', False)

    def decode_with_fallback(segment: torch.Tensor, suppress_ts_mask: Tensor = None) \
            -> Union[List[DecodingResult], tuple]:
        temperatures = [temperature] if isinstance(temperature, (int, float)) else temperature
        kwargs = {**decode_options}
        t = temperatures[0]
        if t == 0:
            best_of = kwargs.pop("best_of", None)
        else:
            best_of = kwargs.get("best_of", None)

        options = DecodingOptions(**kwargs, temperature=t)
        results, ts_tokens, ts_logits_, tc = model.decode(segment, options, ts_num=ts_num, alpha=alpha,
                                                      suppress_ts_mask=suppress_ts_mask,
                                                      suppress_word_ts=suppress_word_ts)  # my

        kwargs.pop("beam_size", None)  # no beam search for t > 0
        kwargs.pop("patience", None)  # no patience for t > 0
        kwargs["best_of"] = best_of  # enable best_of for t > 0
        for t in temperatures[1:]:
            # TODO This part needs to be adapted into batch inference
            needs_fallback = [
                compression_ratio_threshold is not None
                and result.compression_ratio > compression_ratio_threshold
                or logprob_threshold is not None
                and result.avg_logprob < logprob_threshold
                for result in results
            ]

            if any(needs_fallback):
                options = DecodingOptions(**kwargs, temperature=t)
                retries, r_ts_tokens, r_ts_logits, tc = model.decode(segment[needs_fallback], options,
                                                                 ts_num=ts_num, alpha=alpha,
                                                                 suppress_ts_mask=suppress_ts_mask,
                                                                 suppress_word_ts=suppress_word_ts)
                for retry_index, original_index in enumerate(np.nonzero(needs_fallback)[0]):
                    results[original_index] = retries[retry_index]
                    ts_tokens[original_index] = r_ts_tokens[retry_index]
                    ts_logits_[original_index] = r_ts_logits[retry_index]

        return results, ts_tokens, ts_logits_, tc

    seek = 0
    input_stride = exact_div(
        N_FRAMES, model.dims.n_audio_ctx
    )  # mel frames per output token: 2
    time_precision = (
            input_stride * HOP_LENGTH / SAMPLE_RATE
    )  # time per output token: 0.02 (seconds)
    all_tokens = []
    all_segments = []
    prompt_reset_since = 0

    initial_prompt = decode_options.pop("initial_prompt", None) or []
    if initial_prompt:
        initial_prompt = tokenizer.encode(" " + initial_prompt.strip())
        all_tokens.extend(initial_prompt)

    def _to_list(x: (Tensor, None)):
        if x is None:
            return x
        return x.tolist()

    def add_segment(
            *, offset: float, start: float, end: float, text_tokens: Tensor, result: DecodingResult,
            start_timestamps: list = None, end_timestamps: list = None, word_timestamps: Tensor = None,
            start_ts_logits: list = None, end_ts_logits: list = None, word_ts_logits: Tensor = None,
            tc_logits: Tensor = None
    ):
        no_eot_mask = text_tokens < tokenizer.eot
        text_tokens_no_eot = text_tokens[no_eot_mask]
        text = tokenizer.decode(text_tokens_no_eot)

        if len(text.strip()) == 0:  # skip empty text output
            return

        if word_timestamps is not None:
            assert word_timestamps.shape[0] == text_tokens.shape[0]
            if word_ts_logits is None:
                word_ts_fields = zip(text_tokens_no_eot, word_timestamps[no_eot_mask], repeat(None))
            else:
                assert word_ts_logits.shape[0] == text_tokens.shape[0]
                word_ts_fields = zip(text_tokens_no_eot, word_timestamps[no_eot_mask], word_ts_logits[no_eot_mask])

            word_timestamps = [dict(word=tokenizer.decode([token]),
                                    token=token.item(),
                                    timestamps=timestamps_.tolist(),
                                    timestamp_logits=_to_list(ts_logits_))
                               for token, timestamps_, ts_logits_ in word_ts_fields]

        all_segments.append(
            {
                "id": len(all_segments),
                "seek": seek,
                'offset': offset,  # offset = float(seek * HOP_LENGTH / SAMPLE_RATE)
                "start": start,
                "end": end,
                "text": text,
                "tokens": result.tokens,
                "temperature": result.temperature,
                "avg_logprob": result.avg_logprob,
                "compression_ratio": result.compression_ratio,
                "no_speech_prob": _get_new_attrs(result, 'no_caption_prob'),
                "alt_start_timestamps": start_timestamps,
                "start_ts_logits": start_ts_logits,
                "alt_end_timestamps": end_timestamps,
                "end_ts_logits": end_ts_logits,
                "unstable_word_timestamps": word_timestamps,
                'anchor_point': False,
                "confidence_score": tc_logits  # my
            }
        )
        if print_unstab or (verbose and not stab):
            print(f'[{format_timestamp(start)} --> {format_timestamp(end)}] "{text}"')
            if word_timestamps is not None:
                ts_str = (f' ->[{format_timestamp(ts_["timestamps"][0])}] "{ts_["word"].strip()}"' for ts_ in
                          word_timestamps)
                print('\n'.join(ts_str), end='\n\n')

    if suppress_silence:
        all_silent = False
        ts_scale = HOP_LENGTH / SAMPLE_RATE / time_precision
        wfh, wfw = 100, int(mel.shape[-1] * ts_scale)
        wf = load_audio_waveform_img(audio_for_mask or audio, wfh, wfw, ignore_shift=ignore_shift)
        if not wf.any():
            if audio_for_mask:
                wf = load_audio_waveform_img(load_audio(audio) if isinstance(audio, str) else audio,
                                             wfh, wfw, ignore_shift=True)
            else:
                if isinstance(audio, str):
                    wf = load_audio_waveform_img(load_audio(audio), wfh, wfw, ignore_shift=True)
                else:
                    all_silent = True

            if not all_silent:
                all_silent = not wf.any()
            if all_silent:
                warnings.warn('The audio appears to be entirely silent. suppress_silence will be set to False',
                              stacklevel=2)
                suppress_silence = False

    upper_quantile = decode_options.pop('upper_quantile', 0.85)
    lower_quantile = decode_options.pop('lower_quantile', 0.15)
    lower_threshold = decode_options.pop('lower_threshold', 0.15)

    with tqdm(total=num_frames, unit='frames', disable=(print_unstab or not pbar)) as tqdm_pbar:

        def update_pbar():
            if not tqdm_pbar.disable:
                tqdm_pbar.update(min(num_frames, seek) - tqdm_pbar.n)

        while seek < mel.shape[-1]:
            timestamp_offset = float(seek * HOP_LENGTH / SAMPLE_RATE)
            remaining_duration = float((mel.shape[-1] - seek) * HOP_LENGTH / SAMPLE_RATE)
            segment = pad_or_trim(mel[:, :, seek:], N_FRAMES).to(model.device).to(dtype)
            segment_duration = min(float(segment.shape[-1] * HOP_LENGTH / SAMPLE_RATE), remaining_duration)
            segment_max_ts = segment_duration / time_precision

            if suppress_silence:
                wf_seek = int(seek * ts_scale)
                segment_wf = wf[..., wf_seek:wf_seek + 1501]
                if remove_background and \
                        (1 - segment_wf.sum(0).clip(max=1).mean()) < silence_threshold:
                    segment_wf = remove_lower_quantile(segment_wf.astype(np.float32),
                                                       upper_quantile=upper_quantile,
                                                       lower_quantile=lower_quantile,
                                                       lower_threshold=lower_threshold)
                segment_wf = pad_or_trim(segment_wf, 1501)
                suppress_ts_mask = torch.from_numpy(wave_to_ts_filter(segment_wf,
                                                                      suppress_middle=suppress_middle,
                                                                      max_index=int(segment_max_ts)))

                if suppress_ts_mask.all():  # segment is silent
                    seek += segment.shape[-1]  # fast-forward to the next segment boundary
                    update_pbar()
                    continue
            else:
                suppress_ts_mask = None

            decode_options["prompt"] = all_tokens[prompt_reset_since:]
            result, finalized_ts_tokens, ts_logits, tc = decode_with_fallback(segment,
                                                                          suppress_ts_mask=suppress_ts_mask)

            result = result[0]
            tokens = torch.tensor(result.tokens)
            finalized_ts_tokens = torch.tensor(finalized_ts_tokens[0])
            ts_logits = torch.tensor(ts_logits[0])

            if no_speech_threshold is not None:
                # no voice activity check
                should_skip = _get_new_attrs(result, 'no_caption_prob') > no_speech_threshold
                if logprob_threshold is not None and result.avg_logprob > logprob_threshold:
                    # don't skip if the logprob is high enough, despite the no_speech_prob
                    should_skip = False

                if should_skip:
                    seek += segment.shape[-1]  # fast-forward to the next segment boundary
                    continue

            timestamp_tokens: torch.Tensor = tokens.ge(tokenizer.timestamp_begin)
            consecutive = torch.where(timestamp_tokens[:-1] & timestamp_tokens[1:])[0].add_(1)
            if len(consecutive) > 0:  # if the output contains two consecutive timestamp tokens
                last_slice = 0
                for current_slice in consecutive:
                    sliced_tokens = tokens[last_slice:current_slice]
                    sliced_ts_tokens = finalized_ts_tokens[last_slice:current_slice]
                    sliced_ts_logits = ts_logits[last_slice:current_slice]
                    sliced_tc = tc[last_slice:current_slice]
                    start_timestamp_position = (
                            sliced_tokens[0].item() - tokenizer.timestamp_begin
                    )
                    end_timestamp_position = (
                            sliced_tokens[-1].item() - tokenizer.timestamp_begin
                    )

                    word_ts = timestamp_offset + sliced_ts_tokens * time_precision

                    add_segment(
                        offset=timestamp_offset,
                        start=timestamp_offset + start_timestamp_position * time_precision,
                        end=min(timestamp_offset + end_timestamp_position * time_precision,
                                timestamp_offset + segment_duration),
                        text_tokens=sliced_tokens[1:-1],
                        result=result,
                        start_timestamps=word_ts[0].tolist(),
                        end_timestamps=word_ts[-1].tolist(),
                        word_timestamps=word_ts[1:-1],
                        start_ts_logits=sliced_ts_logits[0].tolist(),
                        end_ts_logits=sliced_ts_logits[-1].tolist(),
                        word_ts_logits=sliced_ts_logits[1:-1],
                        tc_logits=sliced_tc[1:-1]  # my
                    )
                    last_slice = current_slice
                last_timestamp_position = (
                    min(tokens[last_slice - 1].item() - tokenizer.timestamp_begin, segment_max_ts)
                )
                seek += last_timestamp_position * input_stride
                all_tokens.extend(tokens[: last_slice + 1].tolist())
            else:
                duration = segment_duration
                timestamps = tokens[timestamp_tokens.nonzero().flatten()]
                if len(timestamps) > 0:
                    # no consecutive timestamps but it has a timestamp; use the last one.
                    # single timestamp at the end means no speech after the last timestamp.
                    last_timestamp_position = min(timestamps[-1].item() - tokenizer.timestamp_begin, segment_max_ts)
                    duration = last_timestamp_position * time_precision

                word_ts = timestamp_offset + finalized_ts_tokens * time_precision

                add_segment(
                    offset=timestamp_offset,
                    start=timestamp_offset,
                    end=timestamp_offset + duration,
                    text_tokens=tokens,
                    result=result,
                    word_timestamps=word_ts,
                    word_ts_logits=ts_logits,
                    tc_logits=tc
                )

                seek += segment.shape[-1]
                all_tokens.extend(tokens.tolist())

            if all_segments:
                all_segments[-1]['anchor_point'] = True
                all_segments[-1]['next_offset'] = float(seek * HOP_LENGTH / SAMPLE_RATE)
            if not condition_on_previous_text or result.temperature > 0.5:
                # do not feed the prompt tokens if a high temperature was used
                prompt_reset_since = len(all_tokens)

            update_pbar()

    if len(all_segments) > 1 and all_segments[-1]['alt_start_timestamps'] is None:
        all_segments[-1]['alt_start_timestamps'] = all_segments[-2]['alt_end_timestamps']

    # # my prepare confidence
    # all_segments = my_prepare_confidence_and_words(tokenizer, all_segments)  # side effect

    if stab:
        all_segments = stabilize_timestamps(all_segments, top_focus=top_focus)
        add_whole_word_ts(tokenizer, all_segments,
                          merge_non_space=True,  # my
                          prepend_punctuations=prepend_punctuations,
                          append_punctuations=append_punctuations)
        if verbose:
            print('\nSTABILIZED:')
            for seg_ in all_segments:
                print(f'[{format_timestamp(seg_["start"])} --> {format_timestamp(seg_["end"])}] "{seg_["text"]}"')
                if seg_['word_timestamps']:
                    ts_str = (f' ->[{format_timestamp(ts_["timestamp"])}] "{ts_["word"].strip()}"' for ts_ in
                               seg_['word_timestamps'])
                    print('\n'.join(ts_str), end='\n\n')
        import pickle
        with open('filename.pickle', 'wb') as fh:
            pickle.dump(all_segments, fh, protocol=pickle.HIGHEST_PROTOCOL)
    return dict(text=tokenizer.decode(all_tokens[len(initial_prompt):]), segments=all_segments, language=language)

# modified version of whisper.transcribe.transcribe to allow for batch inference
def batch_transcribe(
        model: "Whisper",
        audio: Union[str, List, np.ndarray, torch.Tensor],
        *,
        verbose: bool = False,
        temperature: Union[float, Tuple[float, ...]] = (0.0, 0.2, 0.4, 0.6, 0.8, 1.0),
        compression_ratio_threshold: Optional[float] = 2.4,
        logprob_threshold: Optional[float] = -1.0,
        no_speech_threshold: Optional[float] = 0.6,
        condition_on_previous_text: bool = True,
        stab=True, top_focus=False, ts_num: int = 10,
        alpha: float = None, print_unstab=False, pbar=False,
        suppress_silence: bool = True,
        suppress_middle: bool = True,
        suppress_word_ts: bool = True,
        remove_background: bool = True,
        silence_threshold: float = 0.1,
        prepend_punctuations: Union[List[str], Tuple[str]] = None,
        append_punctuations: Union[List[str], Tuple[str]] = None,
        audio_for_mask: (str, bytes) = None,
        **decode_options):
    """
    Transcribe multiple audio files in parallel using the batch dimension of the Whisper model

    Parameters
    ----------
    model: Whisper
        The Whisper model modified instance

    audio: Union[str, np.ndarray, torch.Tensor]
        The list of paths to the audio files to open, or the audio waveforms

    verbose: bool
        Whether to display the decoded text (with finalized timestamps) to the console (Default: False)
        Use print_unstab for previous behavior of verbose but with token timestamps

    temperature: Union[float, Tuple[float, ...]]
        Temperature for sampling. It can be a tuple of temperatures, which will be successfully used
        upon failures according to either `compression_ratio_threshold` or `logprob_threshold`.

    compression_ratio_threshold: float
        If the gzip compression ratio is above this value, treat as failed

    logprob_threshold: float
        If the average log probability over sampled tokens is below this value, treat as failed

    no_speech_threshold: float
        If the no_speech probability is higher than this value AND the average log probability
        over sampled tokens is below `logprob_threshold`, consider the segment as silent

    condition_on_previous_text: bool
        if True, the previous output of the model is provided as a prompt for the next window;
        disabling may make the text inconsistent across windows, but the model becomes less prone to
        getting stuck in a failure loop, such as repetition looping or timestamps going out of sync.

    stab: bool
        Stabilizing timestamps by cross compare timestamps and using additional top timestamp predictions
        to fill in when appropriate to ensure timestamps are chronological.

    top_focus: bool
        Adhere closely to the top predictions for token timestamps stabilization

    ts_num: int
        Number of top timestamp predictions to save for each word for postprocessing stabilization (default: 10).

    alpha: float
        Amount of noise to add to audio to produce slightly difference results.
        audio_features *= torch.rand_like(audio_features) * alpha + 1

    print_unstab: bool
        Whether to display the text (without stabilize timestamps) being decoded to the console (Default: False)
        (i.e. behaves like verbose before model was modified and progress bar will be disabled if True)

    pbar: bool
        Whether to enable progress bar for the decoding process (Default: False). Ignored if print_unstab=True

    suppress_silence: bool
        Suppress timestamp tokens that are marked as silent

    suppress_middle: bool
        Suppress any silent timestamps tokens of middle of the segment instead of only beginning and ending

    suppress_word_ts: bool
        Suppress timestamp tokens of words that are marked as silent

    remove_background: bool
        Whether to remove background noise from waveform so that it is marked silent.
        Determined by parameters part of decode_options (i.e. specify like other options here):
            upper_quantile: float
                The upper quantile of amplitude to determine a max amplitude, mx (Default: 0.85)
            lower_quantile: float
                The lower quantile of amplitude to determine a min amplitude, mn (Default: 0.15)
            lower_threshold: float
                Suppressed sections of waveform where amplitude < lower_threshold*(mx-mn) + mn. (Default: 0.15)

    silence_threshold: float:
        Audio segments silence average >= silence_threshold
        then that segment will not have background removed even if remove_background=True.
        e.g. 0.5 means if less than half of the audio segment is silent then background will be removed accordingly

    prepend_punctuations: Union[List[str], Tuple[str]]
        Punctuations to prepend to next word (Default: “¿([{)

    append_punctuations: Union[List[str], Tuple[str]]
        Punctuations to append to previous word (Default: .。,，!！?？:：”)]}、)

    audio_for_mask: (str, bytes)
        Original audio track as path or bytes of audio file.
        Since resampled audio may shift the waveform image,
        this is an alternative to 'audio' option to generate suppression mask from the original audio.

    decode_options: dict
        Keyword arguments to construct `DecodingOptions` instances

    Returns
    -------
    A list of dictionaries containing the resulting text ("text") and segment-level details ("segments"), and
    the spoken language ("language"), which is detected when `decode_options["language"]` is None.
    """

    if 'no_captions_threshold' in decode_options:
        warnings.warn('no_captions_threshold is deprecated. '
                      'Please use no_speech_threshold instead.', DeprecationWarning, stacklevel=2)
        no_speech_threshold = decode_options.pop('no_captions_threshold')


    batch_size = len(audio)
    dtype = torch.float16 if decode_options.get("fp16", True) else torch.float32
    if model.device == torch.device("cpu"):
        if torch.cuda.is_available():
            warnings.warn("Performing inference on CPU when CUDA is available")
        if dtype == torch.float16:
            warnings.warn("FP16 is not supported on CPU; using FP32 instead")
            dtype = torch.float32

    if dtype == torch.float32:
        decode_options["fp16"] = False

    if 'max_initial_timestamp' not in decode_options:
        decode_options['max_initial_timestamp'] = None

    mels = [log_mel_spectrogram(audio_file) for audio_file in audio]
    segments = [pad_or_trim(mel, N_FRAMES).to(model.device).to(dtype) for mel in mels]

    if decode_options.get("language", None) is None:
        if not model.is_multilingual:
            languages = ['en'] * len(audio)
        else:
            if verbose:
                print("Detecting language using up to the first 30 seconds. Use `--language` to specify the language")
            language_probs = [model.detect_language(segment)[1] for segment in segments]
            languages = [max(probs, key=probs.get) for probs in language_probs]
            if verbose is not None:
                print(f"Detected languages: {[LANGUAGES[opt].title() for opt in languages]}")
    else:
        lang = decode_options.get("language")
        if type(lang) == str:
            languages = [lang] * len(audio)
        elif type(lang) == list:
            assert all(isinstance(l, str) for l in
                       lang), "If a list of languages is specified in DecodeOptions, all languages must be strings."
            assert len(lang) == len(
                audio), "If a list of languages is specified in DecodeOptions, the list length must match the number of audio files specified."
            languages = lang
        else:
            raise NotImplementedError("Only string and list arguments are supported for the language DecodeOption.")

    mels = [mel.unsqueeze(0) for mel in mels]
    task = decode_options.get("task", "transcribe")
    tokenizers = {}
    for lang in languages:
        if lang not in tokenizers.keys():
            tokenizers[lang] = get_tokenizer(model.is_multilingual, language=lang, task=task)

    ignore_shift = decode_options.pop('ignore_shift', False)

    def decode_with_fallback(segment: torch.Tensor, suppress_ts_mask: Tensor = None) \
            -> Union[List[DecodingResult], tuple]:
        temperatures = [temperature] if isinstance(temperature, (int, float)) else temperature
        results = None
        ts_tokens = None
        ts_logits_ = None
        tc = None
        for t in temperatures:
            kwargs = {**decode_options}
            if t > 0:
                # disable beam_size and patience when t > 0
                kwargs.pop("beam_size", None)
                kwargs.pop("patience", None)
            else:
                # disable best_of when t == 0
                kwargs.pop("best_of", None)

            options = DecodingOptions(**kwargs, temperature=t)
            results, ts_tokens, ts_logits_, tc = model.decode(segment, options, ts_num=ts_num, alpha=alpha,
                                                          suppress_ts_mask=suppress_ts_mask,
                                                          suppress_word_ts=suppress_word_ts)

            needs_fallback = False
            if type(results) == list:
                for result in results:
                    if compression_ratio_threshold is not None and result.compression_ratio > compression_ratio_threshold:
                        needs_fallback = True  # too repetitive
                    if logprob_threshold is not None and result.avg_logprob < logprob_threshold:
                        needs_fallback = True  # average log probability is too low
            else:
                if compression_ratio_threshold is not None and result.compression_ratio > compression_ratio_threshold:
                    needs_fallback = True  # too repetitive
                if logprob_threshold is not None and result.avg_logprob < logprob_threshold:
                    needs_fallback = True  # average log probability is too low

            if not needs_fallback:
                break

        return results, ts_tokens, ts_logits_, tc

        # kwargs = {**decode_options}
        # t = temperatures[0]
        # if t == 0:
        #     best_of = kwargs.pop("best_of", None)
        # else:
        #     best_of = kwargs.get("best_of", None)
        #
        # options = DecodingOptions(**kwargs, temperature=t)
        # results, ts_tokens, ts_logits_, tc = model.decode(segment, options, ts_num=ts_num, alpha=alpha,
        #                                               suppress_ts_mask=suppress_ts_mask,
        #                                               suppress_word_ts=suppress_word_ts)
        #
        # kwargs.pop("beam_size", None)  # no beam search for t > 0
        # kwargs.pop("patience", None)  # no patience for t > 0
        # kwargs["best_of"] = best_of  # enable best_of for t > 0
        # for t in temperatures[1:]:
        #     needs_fallback = [
        #         compression_ratio_threshold is not None
        #         and result.compression_ratio > compression_ratio_threshold
        #         or logprob_threshold is not None
        #         and result.avg_logprob < logprob_threshold
        #         for result in results
        #     ]
        #     if any(needs_fallback):
        #         options = DecodingOptions(**kwargs, temperature=t)
        #         retries, r_ts_tokens, r_ts_logits, tc = model.decode(segment[needs_fallback], options,
        #                                                          ts_num=ts_num, alpha=alpha,
        #                                                          suppress_ts_mask=suppress_ts_mask,
        #                                                          suppress_word_ts=suppress_word_ts)
        #         for retry_index, original_index in enumerate(np.nonzero(needs_fallback)[0]):
        #             results[original_index] = retries[retry_index]
        #             ts_tokens[original_index] = r_ts_tokens[retry_index]
        #             ts_logits_[original_index] = r_ts_logits[retry_index]
        #
        # return results, ts_tokens, ts_logits_, tc

    seekers = [0] * len(audio)
    input_stride = exact_div(
        N_FRAMES, model.dims.n_audio_ctx
    )  # mel frames per output token: 2
    time_precision = (
            input_stride * HOP_LENGTH / SAMPLE_RATE
    )  # time per output token: 0.02 (seconds)
    all_tokens = [[] for _ in range(batch_size)]
    all_segments = [[] for _ in range(batch_size)]
    prompt_reset_since = [0] * batch_size

    initial_prompt = decode_options.pop("initial_prompt", None) or []
    initial_prompts = []
    if initial_prompt:
        assert len(initial_prompt) == batch_size, "Number of initial prompts must match batch size."
        for i in range(batch_size):
            initial_prompts.append(tokenizers[languages[i]].encode(" " + initial_prompt[i].strip()))
            all_tokens.extend(initial_prompt)

    def _to_list(x: (Tensor, None)):
        if x is None:
            return x
        return x.tolist()

    def add_segment(
            *, seeker: int, offset: float, start: float, end: float, text_tokens: Tensor, result: DecodingResult,
            tokenizer, segments, start_timestamps: list = None, end_timestamps: list = None, word_timestamps: Tensor = None,
            start_ts_logits: list = None, end_ts_logits: list = None, word_ts_logits: Tensor = None,
            tc_logits: Tensor = None
    ):
        no_eot_mask = text_tokens < tokenizer.eot
        text_tokens_no_eot = text_tokens[no_eot_mask]
        text = tokenizer.decode(text_tokens_no_eot)

        if len(text.strip()) == 0:  # skip empty text output
            return

        if word_timestamps is not None:
            assert word_timestamps.shape[0] == text_tokens.shape[0]
            if word_ts_logits is None:
                word_ts_fields = zip(text_tokens_no_eot, word_timestamps[no_eot_mask], repeat(None))
            else:
                assert word_ts_logits.shape[0] == text_tokens.shape[0]
                word_ts_fields = zip(text_tokens_no_eot, word_timestamps[no_eot_mask], word_ts_logits[no_eot_mask])

            word_timestamps = [dict(word=tokenizer.decode([token]),
                                    token=token.item(),
                                    timestamps=timestamps_.tolist(),
                                    timestamp_logits=_to_list(ts_logits_))
                               for token, timestamps_, ts_logits_ in word_ts_fields]

        segments.append(
            {
                "id": len(all_segments),
                "seek": seeker,
                'offset': offset,  # offset = float(seek * HOP_LENGTH / SAMPLE_RATE)
                "start": start,
                "end": end,
                "text": text,
                "tokens": result.tokens,
                "temperature": result.temperature,
                "avg_logprob": result.avg_logprob,
                "compression_ratio": result.compression_ratio,
                "no_speech_prob": _get_new_attrs(result, 'no_caption_prob'),
                "alt_start_timestamps": start_timestamps,
                "start_ts_logits": start_ts_logits,
                "alt_end_timestamps": end_timestamps,
                "end_ts_logits": end_ts_logits,
                "unstable_word_timestamps": word_timestamps,
                'anchor_point': False,
                "confidence_score": tc_logits  # my
            }
        )
        if print_unstab or (verbose and not stab):
            print(f'[{format_timestamp(start)} --> {format_timestamp(end)}] "{text}"')
            if word_timestamps is not None:
                ts_str = (f' ->[{format_timestamp(ts_["timestamps"][0])}] "{ts_["word"].strip()}"' for ts_ in
                          word_timestamps)
                print('\n'.join(ts_str), end='\n\n')

    batch_suppress_silence = [suppress_silence] * len(mels)
    for i in range(len(mels)):
        if batch_suppress_silence[i]:
            all_silent = False
            ts_scale = HOP_LENGTH / SAMPLE_RATE / time_precision
            wfh, wfw = 100, int(mels[i].shape[-1] * ts_scale)
            wf = load_audio_waveform_img(audio_for_mask or audio[i], wfh, wfw, ignore_shift=ignore_shift)
            if not wf.any():
                if audio_for_mask:
                    wf = load_audio_waveform_img(load_audio(audio[i]) if isinstance(audio[i], str) else audio[i],
                                                 wfh, wfw, ignore_shift=True)
                else:
                    if isinstance(audio, str):
                        wf = load_audio_waveform_img(load_audio(audio[i]), wfh, wfw, ignore_shift=True)
                    else:
                        all_silent = True

                if not all_silent:
                    all_silent = not wf.any()
                if all_silent:
                    warnings.warn(f'Audio {i} appears to be entirely silent. suppress_silence will be set to False',
                                  stacklevel=2)
                    batch_suppress_silence[i] = False

    upper_quantile = decode_options.pop('upper_quantile', 0.85)
    lower_quantile = decode_options.pop('lower_quantile', 0.15)
    lower_threshold = decode_options.pop('lower_threshold', 0.15)

    num_frames = [mel.shape[-1] for mel in mels]

    def check_cursors(seekers: List[int], num_frames: List[int]) -> bool:
        """Return False when all seekers have exhausted the length of their audio clips."""
        return any([seeker < nf for seeker, nf in list(zip(seekers, num_frames))])

    with tqdm(total=num_frames, unit='frames', disable=(print_unstab or not pbar)) as tqdm_pbar:
        def update_pbar():
            if not tqdm_pbar.disable:
                midx = num_frames.index(max(num_frames))
                tqdm_pbar.update(min(num_frames[midx], seekers[midx]) - tqdm_pbar.n)

        while check_cursors(seekers, num_frames):
            continue_processing = [seeker < nf for seeker, nf in list(zip(seekers, num_frames))]
            # Only those segments for clips that are not done being processed
            imap = [i for i, v in enumerate(continue_processing) if v]
            batch_segments = []
            batch_segment_durations = []
            batch_timestamp_offsets = []
            batch_suppress_ts_mask = []
            batch_segment_max_ts = []

            for i, mel in enumerate(mels):
                if continue_processing[i]:

                    timestamp_offset = float(seekers[i] * HOP_LENGTH / SAMPLE_RATE)
                    batch_timestamp_offsets.append(timestamp_offset)
                    remaining_duration = float((mel.shape[-1] -seekers[i]) * HOP_LENGTH / SAMPLE_RATE)
                    segment = pad_or_trim(mel[:, :, seekers[i]:], N_FRAMES).to(model.device).to(dtype)
                    batch_segments.append(segment)
                    segment_duration = min(float(segment.shape[-1] * HOP_LENGTH / SAMPLE_RATE), remaining_duration)
                    batch_segment_durations.append(segment_duration)
                    segment_max_ts = segment_duration / time_precision
                    batch_segment_max_ts.append(segment_max_ts)

                    if batch_suppress_silence[i]:
                        wf_seek = int(seekers[i] * ts_scale)
                        segment_wf = wf[..., wf_seek:wf_seek + 1501]
                        if remove_background and \
                                (1 - segment_wf.sum(0).clip(max=1).mean()) < silence_threshold:
                            segment_wf = remove_lower_quantile(segment_wf.astype(np.float32),
                                                               upper_quantile=upper_quantile,
                                                               lower_quantile=lower_quantile,
                                                               lower_threshold=lower_threshold)
                        segment_wf = pad_or_trim(segment_wf, 1501)
                        suppress_ts_mask = torch.from_numpy(wave_to_ts_filter(segment_wf,
                                                                              suppress_middle=suppress_middle,
                                                                              max_index=int(segment_max_ts)))
                        if suppress_ts_mask.all():  # segment is silent
                            seekers[i] += segment.shape[-1]  # fast-forward to the next segment boundary
                            batch_suppress_ts_mask.append(suppress_ts_mask)
                            update_pbar()
                            continue
                    else:
                        suppress_ts_mask = None
                    batch_suppress_ts_mask.append(suppress_ts_mask)
                else:
                    continue

            print("populate", "batch_segment",dim(batch_segments), "batch_suppress_ts_mask", dim(batch_suppress_ts_mask))

            decode_options["prompt"] = [all_tokens[imap[i]][prompt_reset_since[imap[i]]:] for i in range(len(batch_segments))]
            decode_options["language"] = [l for i, l in enumerate(languages) if continue_processing[i]]

            results, finalized_ts_tokens, ts_logits, tc = decode_with_fallback(torch.stack(batch_segments),
                                                                          suppress_ts_mask=torch.stack(batch_suppress_ts_mask))

            batch_tokens = [torch.tensor(result.tokens) for result in results]
            batch_finalized_ts_tokens = [torch.tensor(finalized_ts_token) for finalized_ts_token in finalized_ts_tokens]
            batch_ts_logits = [torch.tensor(ts_logit) for ts_logit in ts_logits]
            batch_tc = [tc_slice for tc_slice in tc]

            for i, result in enumerate(results):
                if no_speech_threshold is not None:
                    # no voice activity check
                    # print('no_caption_prob', _get_new_attrs(result, 'no_caption_prob'), "no_speech_threshold",
                    #       no_speech_threshold)
                    # Todo adapt to batch inference
                    should_skip = _get_new_attrs(result, 'no_caption_prob')[0] > no_speech_threshold
                    if logprob_threshold is not None and result.avg_logprob > logprob_threshold:
                        # don't skip if the logprob is high enough, despite the no_speech_prob
                        should_skip = False

                    if should_skip:
                        seekers[imap[i]] += segment.shape[-1]  # fast-forward to the next segment boundary
                        continue

            batch_timestamp_tokens: List[torch.Tensor] = [tokens.ge(tokenizers[languages[imap[i]]].timestamp_begin)
                                                          for i, tokens in enumerate(batch_tokens)]
            batch_consecutive = [torch.where(timestamp_tokens[:-1] & timestamp_tokens[1:])[0].add_(1) for
                                 timestamp_tokens in batch_timestamp_tokens]

            for i, consecutive in enumerate(batch_consecutive):
                if len(consecutive) > 0:  # if the output contains two consecutive timestamp tokens
                    last_slice = 0
                    for current_slice in consecutive:
                        sliced_tokens = batch_tokens[i][last_slice:current_slice]
                        sliced_ts_tokens = batch_finalized_ts_tokens[i][last_slice:current_slice]
                        sliced_ts_logits = batch_ts_logits[i][last_slice:current_slice]
                        sliced_tc = batch_tc[i][last_slice:current_slice]
                        start_timestamp_position = (
                                sliced_tokens[0].item() - tokenizers[languages[imap[i]]].timestamp_begin
                        )
                        end_timestamp_position = (
                                sliced_tokens[-1].item() - tokenizers[languages[imap[i]]].timestamp_begin
                        )

                        word_ts = batch_timestamp_offsets[i] + sliced_ts_tokens * time_precision

                        add_segment(
                            seeker=seekers[imap[i]],
                            offset=batch_timestamp_offsets[i],
                            start=batch_timestamp_offsets[i] + start_timestamp_position * time_precision,
                            end=min(batch_timestamp_offsets[i] + end_timestamp_position * time_precision,
                                    batch_timestamp_offsets[i] + batch_segment_durations[i]),
                            text_tokens=sliced_tokens[1:-1],
                            result=result[i],
                            tokenizer=tokenizers[languages[imap[i]]],
                            segments=all_segments[imap[i]],
                            start_timestamps=word_ts[0].tolist(),
                            end_timestamps=word_ts[-1].tolist(),
                            word_timestamps=word_ts[1:-1],
                            start_ts_logits=sliced_ts_logits[0].tolist(),
                            end_ts_logits=sliced_ts_logits[-1].tolist(),
                            word_ts_logits=sliced_ts_logits[1:-1],
                            tc_logits=sliced_tc[1:-1],
                        )
                        last_slice = current_slice
                    last_timestamp_position = (
                        min(batch_tokens[i][last_slice - 1].item() - tokenizers[languages[imap[i]]].timestamp_begin, batch_segment_max_ts[i])
                    )
                    seekers[imap[i]] += last_timestamp_position * input_stride
                    all_tokens[imap[i]].extend(batch_tokens[i][: last_slice + 1].tolist())
                else:
                    duration = batch_segment_durations[i]
                    timestamps = batch_tokens[i][batch_timestamp_tokens[i].nonzero().flatten()]
                    if len(timestamps) > 0:
                        # no consecutive timestamps but it has a timestamp; use the last one.
                        # single timestamp at the end means no speech after the last timestamp.
                        last_timestamp_position = min(timestamps[-1].item() - tokenizers[languages[imap[i]]].timestamp_begin, batch_segment_max_ts[i])
                        duration = last_timestamp_position * time_precision

                    word_ts = batch_timestamp_offsets[i] + batch_finalized_ts_tokens[i] * time_precision

                    add_segment(
                        seeker=seekers[imap[i]],
                        offset=batch_timestamp_offsets[i],
                        start=batch_timestamp_offsets[i],
                        end=batch_timestamp_offsets[i] + duration,
                        text_tokens=batch_tokens[i],
                        result=results[i],
                        tokenizer=tokenizers[languages[imap[i]]],
                        segments=all_segments[imap[i]],
                        word_timestamps=word_ts,
                        word_ts_logits=batch_ts_logits[i],
                        tc_logits=batch_tc[i],
                    )

                    seekers[imap[i]] += segments[imap[i]].shape[-1]
                    all_tokens[imap[i]].extend(batch_tokens[i].tolist())

                if all_segments[imap[i]]:
                    all_segments[imap[i]][-1]['anchor_point'] = True
                    all_segments[imap[i]][-1]['next_offset'] = float(seekers[imap[i]] * HOP_LENGTH / SAMPLE_RATE)
                if not condition_on_previous_text or result.temperature > 0.5:
                    # do not feed the prompt tokens if a high temperature was used
                    prompt_reset_since[imap[i]] = len(all_tokens[imap[i]])

                update_pbar()

    if len(all_segments[imap[i]]) > 1 and all_segments[imap[i]][-1]['alt_start_timestamps'] is None:
        all_segments[imap[i]][-1]['alt_start_timestamps'] = all_segments[imap[i]][-2]['alt_end_timestamps']

    # # my prepare confidence
    # all_segments = my_prepare_confidence_and_words(tokenizer, all_segments)  # side effect

    if stab:
        all_segments[imap[i]] = stabilize_timestamps(all_segments[imap[i]], top_focus=top_focus)
        add_whole_word_ts(tokenizers[languages[imap[i]]], all_segments[imap[i]],
                          merge_non_space=True,
                          prepend_punctuations=prepend_punctuations,
                          append_punctuations=append_punctuations)
        # if verbose:
        #     print('\nSTABILIZED:')
        #     for seg_ in all_segments:
        #         print(f'[{format_timestamp(seg_["start"])} --> {format_timestamp(seg_["end"])}] "{seg_["text"]}"')
        #         if seg_['word_timestamps']:
        #             ts_str = (f' ->[{format_timestamp(ts_["timestamp"])}] "{ts_["word"].strip()}"' for ts_ in
        #                       seg_['word_timestamps'])
        #             print('\n'.join(ts_str), end='\n\n')
        # import pickle
        # with open('filename.pickle', 'wb') as fh:
        #     pickle.dump(all_segments, fh, protocol=pickle.HIGHEST_PROTOCOL)

    return [dict(text=tokenizers[languages[i]].decode(
        [token for token in all_tokens[i][len(initial_prompt):] if token < tokenizers[languages[i]].eot]),
                 segments=all_segments[i], language=languages[i]) for i in range(len(all_segments))]

def _suppress_ts(ts_logits: Tensor, suppress_ts_mask: Tensor = None):
    if suppress_ts_mask is not None:
        ts_logits[:, suppress_ts_mask] = -np.inf


def _ts_topk(ts_logits: Tensor, k: int, prev_ts: Tensor = None) -> Tensor:
    temp_ts = torch.stack(torch.topk(ts_logits, k, dim=-1), 0).unsqueeze(-2)
    return temp_ts if prev_ts is None else torch.cat([prev_ts, temp_ts], dim=-2)


# modified version of whisper.GreedyDecoder
class GreedyDecoderWordLevel(GreedyDecoder):
    def __init__(self, *args, **kwargs):
        self.ts_num: int = kwargs.pop('ts_num', 10)
        self.suppress_ts_mask: Tensor = kwargs.pop('suppress_ts_mask', None)
        self.timestamp_begin = kwargs.pop('timestamp_begin', 50364)
        super(GreedyDecoderWordLevel, self).__init__(*args, **kwargs)
        self.ts = None

    def _suppress_ts(self, logits: Tensor):
        _suppress_ts(logits[:, self.timestamp_begin:],
                     suppress_ts_mask=self.suppress_ts_mask)

    def update_with_ts(self, tokens: Tensor, logits: Tensor, sum_logprobs: Tensor, ts: Tensor) -> Tuple[Tensor, bool]:
        self.ts = ts

        self._suppress_ts(logits)

        if self.temperature == 0:
            next_tokens = logits.argmax(dim=-1)
        else:
            next_tokens = Categorical(logits=logits / self.temperature).sample()

        logprobs = F.log_softmax(logits.float(), dim=-1)
        current_logprobs = logprobs[torch.arange(logprobs.shape[0]), next_tokens]
        sum_logprobs += current_logprobs * (tokens[:, -1] != self.eot)

        next_tokens[tokens[:, -1] == self.eot] = self.eot
        tokens = torch.cat([tokens, next_tokens[:, None]], dim=-1)

        completed = (tokens[:, -1] == self.eot).all()
        return tokens, completed, current_logprobs

    def finalize(self, tokens: Tensor, sum_logprobs: Tensor):
        # make sure each sequence has at least one EOT token at the end
        tokens = F.pad(tokens, (0, 1), value=self.eot)
        return tokens, sum_logprobs.tolist(), self.ts.transpose(1, 0)[None]


# modified version of whisper.BeamSearchDecoder
class BeamSearchDecoderWordLevel(BeamSearchDecoder):

    def __init__(self, *args, **kwargs):
        self.ts_num: int = kwargs.pop('ts_num', 10)
        self.suppress_ts_mask: Tensor = kwargs.pop('suppress_ts_mask', None)
        self.timestamp_begin = kwargs.pop('timestamp_begin', 50364)
        super(BeamSearchDecoderWordLevel, self).__init__(*args, **kwargs)
        self.ts = None
        self.finished_ts_ls = None

    def reset(self):
        self.finished_sequences = None
        self.finished_ts_ls = None

    def _suppress_ts(self, logits: Tensor, ts_mask_idx: int = None):
        _suppress_ts(logits[:, self.timestamp_begin:],
                     suppress_ts_mask=self.suppress_ts_mask)

    def update_with_ts(self, tokens: Tensor, logits: Tensor, sum_logprobs: Tensor, ts: Tensor) -> Tuple[Tensor, bool]:
        if tokens.shape[0] % self.beam_size != 0:
            raise ValueError(f"{tokens.shape}[0] % {self.beam_size} != 0")

        self.ts = ts

        n_audio = tokens.shape[0] // self.beam_size
        if self.finished_sequences is None:  # for the first update
            self.finished_sequences = [{} for _ in range(n_audio)]
            self.finished_ts_ls = [{} for _ in range(n_audio)]

        logprobs = F.log_softmax(logits.float(), dim=-1)
        next_tokens, source_indices, finished_sequences, finished_ts_ls = [], [], [], []

        self._suppress_ts(logprobs)

        for i in range(n_audio):
            scores, sources, finished, finished_ts = {}, {}, {}, {}

            # STEP 1: calculate the cumulative log probabilities for possible candidates
            for j in range(self.beam_size):
                idx = i * self.beam_size + j
                prefix = tokens[idx].tolist()
                for logprob, token in zip(*logprobs[idx].topk(self.beam_size + 1)):
                    new_logprob = (sum_logprobs[idx] + logprob).item()
                    sequence = tuple(prefix + [token.item()])
                    scores[sequence] = new_logprob
                    sources[sequence] = idx

            # STEP 2: rank the candidates and keep the top beam_size sequences for each audio
            saved = 0
            for sequence in sorted(scores, key=scores.get, reverse=True):
                if sequence[-1] == self.eot:
                    finished[sequence] = scores[sequence]
                    finished_ts[sequence] = self.ts[:, sources[sequence]]
                else:
                    sum_logprobs[len(next_tokens)] = scores[sequence]
                    next_tokens.append(sequence)
                    source_indices.append(sources[sequence])

                    saved += 1
                    if saved == self.beam_size:
                        break

            finished_sequences.append(finished)
            finished_ts_ls.append(finished_ts)

        tokens = torch.tensor(next_tokens, device=tokens.device)
        self.inference.rearrange_kv_cache(source_indices)
        self.ts = self.ts[:, source_indices]

        # add newly finished sequences to self.finished_sequences
        assert len(self.finished_sequences) == len(finished_sequences)
        for previously_finished, newly_finished, \
            prev_ts_ls, new_ts_ls in \
                zip(self.finished_sequences, finished_sequences,
                    self.finished_ts_ls, finished_ts_ls):
            for seq in sorted(newly_finished, key=newly_finished.get, reverse=True):
                if len(previously_finished) >= self.max_candidates:
                    break  # the candidate list is full
                previously_finished[seq] = newly_finished[seq]
                prev_ts_ls[seq] = new_ts_ls[seq]

        # mark as completed if all audio has enough number of samples
        completed = all(
            len(sequences) >= self.max_candidates for sequences in self.finished_sequences
        )
        return tokens, completed, sum_logprobs

    def finalize(self, preceding_tokens: Tensor, sum_logprobs: Tensor):
        # collect all finished sequences, including patience, and add unfinished ones if not enough
        self.ts = self.ts.reshape(self.ts.shape[0], *preceding_tokens.shape[:2], *self.ts.shape[2:])
        sum_logprobs = sum_logprobs.cpu()
        for i, (sequences, ts_) in \
                enumerate(zip(self.finished_sequences, self.finished_ts_ls)):
            if len(sequences) < self.beam_size:  # when not enough sequences are finished
                for j in list(np.argsort(sum_logprobs[i]))[::-1]:
                    sequence = preceding_tokens[i, j].tolist() + [self.eot]
                    seq_tuple = tuple(sequence)
                    sequences[seq_tuple] = sum_logprobs[i][j].item()
                    ts_[seq_tuple] = self.ts[:, i, j]
                    if len(sequences) >= self.beam_size:
                        break

        tokens: List[List[Tensor]] = [
            [torch.tensor(seq) for seq in sequences.keys()] for sequences in self.finished_sequences
        ]
        sum_logprobs: List[List[float]] = [
            list(sequences.values()) for sequences in self.finished_sequences
        ]
        final_ts: List[List[Tensor]] = [
            list(sequences.values()) for sequences in self.finished_ts_ls
        ]
        return tokens, sum_logprobs, final_ts


class DecodingTaskWordLevel(DecodingTask):

    def __init__(self, *args, **kwargs):
        self.ts_num: int = kwargs.pop('ts_num', None) or 10
        self.alpha: float = kwargs.pop('alpha', None)  # experimental
        self.suppress_ts_mask: Tensor = kwargs.pop('suppress_ts_mask', None)
        self.suppress_word_ts: bool = kwargs.pop('suppress_word_ts', True)
        super(DecodingTaskWordLevel, self).__init__(*args, **kwargs)

        language = self.options.language or "en"
        if type(language) == list:
            for i in range(len(self.initial_tokens)):
                if hasattr(self.decoder[i], 'beam_size'):
                    self.decoder[i] = BeamSearchDecoderWordLevel(self.decoder[i].beam_size,
                                                              self.decoder[i].eot,
                                                              self.inference,
                                                              self.decoder[i].patience,
                                                              ts_num=self.ts_num,
                                                              suppress_ts_mask=self.suppress_ts_mask[i],
                                                              timestamp_begin=self.tokenizers[i].timestamp_begin)
                else:
                    self.decoder[i] = GreedyDecoderWordLevel(self.decoder[i].temperature,
                                                          self.decoder[i].eot,
                                                          ts_num=self.ts_num,
                                                          suppress_ts_mask=self.suppress_ts_mask[i],
                                                          timestamp_begin=self.tokenizers[i].timestamp_begin)
        else:
            if hasattr(self.decoder, 'beam_size'):
                self.decoder = BeamSearchDecoderWordLevel(self.decoder.beam_size,
                                                          self.decoder.eot,
                                                          self.inference,
                                                          self.decoder.patience,
                                                          ts_num=self.ts_num,
                                                          suppress_ts_mask=self.suppress_ts_mask,
                                                          timestamp_begin=self.tokenizer.timestamp_begin)
            else:
                self.decoder = GreedyDecoderWordLevel(self.decoder.temperature,
                                                      self.decoder.eot,
                                                      ts_num=self.ts_num,
                                                      suppress_ts_mask=self.suppress_ts_mask,
                                                      timestamp_begin=self.tokenizer.timestamp_begin)

    # modified version of whisper.DecodingTask._main_loop
    def _main_loop(self, audio_features: Tensor, tokens: Tensor):
        assert audio_features.shape[0] == tokens.shape[0]
        n_batch = tokens.shape[0]
        sum_logprobs: Tensor = torch.zeros(n_batch, device=audio_features.device)
        no_speech_probs = [np.nan] * n_batch
        if type(self.decoder) == list:
            token_confidences = [[] for i in range(len(self.decoder))]
        else:
            token_confidences = []

        #print("beg", "n_batch", n_batch, "sum_logprobs", dim(sum_logprobs), "no_speech", dim(no_speech_probs), "confidence", dim(token_confidences))

        try:
            for i in range(self.sample_len):
                if self.alpha:
                    logits = self.inference.logits(tokens,
                                                   audio_features * (torch.rand_like(audio_features) * self.alpha + 1))
                else:
                    logits = self.inference.logits(tokens, audio_features)

                if type(self.sot_index) == list:
                    if i == 0 and not any(
                            isinstance(_get_new_attrs(tok, 'no_captions'), type(None)) for tok in self.tokenizers):  # save no_speech_probs
                        probs_at_sot = []
                        no_speech_probs = []

                        btch_logits = logits.view(len(self.sot_index), int(logits.shape[0] / len(self.sot_index)),
                                                  logits.shape[1], logits.shape[2])

                        for i in range(len(self.sot_index)):
                            probs_at_sot.append(btch_logits[i][:, self.sot_index[i]].float().softmax(dim=-1))
                            no_speech_probs.append(probs_at_sot[i][:, _get_new_attrs(self.tokenizers[i], 'no_captions')].tolist())
                else:
                    if i == 0 and _get_new_attrs(self.tokenizer, 'no_captions') is not None:  # save no_speech_probs
                        probs_at_sot = logits[:, self.sot_index].float().softmax(dim=-1)
                        no_speech_probs = probs_at_sot[:, _get_new_attrs(self.tokenizer, 'no_captions')].tolist()

                # now we need to consider the logits at the last token only
                logits = logits[:, -1]


                if type(self.decoder) == list:
                    # reshape logits tensor to decompress the unsqueezed tensor,
                    # (Audio_features, features) -> (number_of_audio, features_per_audio, features)
                    # (12, 40) -> (4, 3, 40) assuming 4 audio files

                    new_logits = logits.view(len(self.decoder), int(logits.shape[0] / len(self.decoder)), logits.shape[1])
                    ts = []
                    for i in range(len(new_logits)):
                        ts_logits = torch.clone(new_logits[i][:, self.tokenizers[i].timestamp_begin:])
                        if self.suppress_word_ts:
                            _suppress_ts(ts_logits, self.suppress_ts_mask[i])
                        ts.append(_ts_topk(ts_logits, k=self.ts_num, prev_ts=self.decoder[i].ts))
                else:
                    ts_logits = torch.clone(logits[:, self.tokenizer.timestamp_begin:])
                    if self.suppress_word_ts:
                        _suppress_ts(ts_logits, self.suppress_ts_mask)
                    ts = _ts_topk(ts_logits, k=self.ts_num, prev_ts=self.decoder.ts)


                if (len(self.logit_filters) > 0) and (type(self.logit_filters[0]) == list):
                    # for batched case
                    for i, logit_filter_group in enumerate(self.logit_filters):
                        for logit_filter in logit_filter_group:
                            logit_filter.apply(logits[i].unsqueeze(0), tokens[i].unsqueeze(0))
                elif len(self.logit_filters) > 0:
                    for logit_filter in self.logit_filters:
                        logit_filter.apply(logits, tokens)

                if type(self.decoder) == list:
                    # handle batched case
                    completed = []
                    new_tokens = []
                    current_logprobs = []

                    btch_tokens = tokens.view(len(self.decoder), int(tokens.shape[0] / len(self.decoder)),
                                              tokens.shape[1])
                    btch_logits = logits.view(len(self.decoder), int(logits.shape[0] / len(self.decoder)),
                                              logits.shape[1])
                    btch_sum_logprobs = sum_logprobs.view(len(self.decoder), int(sum_logprobs.shape[0] / len(self.decoder)))
                    for i in range(len(self.decoder)):
                        # expand the tokens tensor with the selected next tokens
                        token_slice, comp, logprobs = self.decoder[i].update_with_ts(
                            btch_tokens[i],
                            btch_logits[i],
                            btch_sum_logprobs[i],
                            ts[i]
                        )

                        new_tokens.append(token_slice)
                        completed.append(comp)
                        current_logprobs.append(logprobs)
                        token_confidences[i].append((logprobs.tolist()[0], token_slice.tolist()[0][-1]))
                    tokens = torch.cat(new_tokens, dim=0)
                else:
                    # expand the tokens tensor with the selected next tokens
                    tokens, completed, current_logprobs = self.decoder.update_with_ts(tokens, logits, sum_logprobs, ts)

                    # add confidence to the tokens
                    token_confidences.append((current_logprobs.tolist()[0], tokens.tolist()[0][-1]))

                if type(completed) == list:
                    completed = all(completed)
                    if completed or tokens.shape[-1] > self.n_ctx:
                        break
                else:
                    if completed or tokens.shape[-1] > self.n_ctx:
                        break

                if completed or tokens.shape[-1] > self.n_ctx:
                    break
        finally:
            self.inference.cleanup_caching()

        # print("end", "n_batch", n_batch, "sum_logprobs", dim(sum_logprobs), "no_speech", dim(no_speech_probs),
        #       "confidence", dim(token_confidences))
        return tokens, sum_logprobs, no_speech_probs, token_confidences

    # modified version of whisper.DecodingTask.run
    @torch.no_grad()
    def run(self, mel: Tensor) \
        -> Union[List[DecodingResult], Tuple[List[DecodingResult], List[List[int]], List[int]]]:
        if type(self.decoder) == list:
            _ = [decoder.reset() for decoder in self.decoder]
            tokenizer: List[Tokenizer] = self.tokenizers
        else:
            self.decoder.reset()
            tokenizer: Tokenizer = self.tokenizer
        n_audio: int = mel.shape[0]
        self.n_audio = n_audio
        audio_features: Tensor = self._get_audio_features(mel.squeeze(1))  # encoder forward pass
        if type(self.initial_tokens) == list:
            # if batched, then stack prompts together in batch dimension
            tokens = [list(token) for token in self.initial_tokens]
            min_len = min([len(t) for t in tokens])
            tokens = [t[:min_len] for t in tokens]
            tokens: Tensor = torch.tensor(tokens)
        else:
            tokens: Tensor = torch.tensor([self.initial_tokens]).expand(n_audio, -1)

        # detect language if requested, overwriting the language token
        languages, language_probs = self._detect_language(audio_features, tokens)
        if self.options.task == "lang_id":
            return [
                DecodingResult(audio_features=features, language=language, language_probs=probs)
                for features, language, probs in zip(audio_features, languages, language_probs)
            ]

        # repeat the audio & text tensors by the group size, for beam search or best-of-n sampling
        audio_features = audio_features.repeat_interleave(self.n_group, dim=0)
        tokens = tokens.repeat_interleave(self.n_group, dim=0).to(audio_features.device)

        #print("before main_loop", "n_audio", n_audio, "decoders", dim(self.decoder), "audio_features", dim(audio_features), "tokens", dim(tokens))

        # call the main sampling loop
        tokens, sum_logprobs, no_speech_probs, tc = self._main_loop(audio_features, tokens)

        #print("after main_loop", "n_audio", n_audio, "audio_features", dim(audio_features), "sum_logprobs", dim(sum_logprobs), "no_speech_probs_dim", dim(no_speech_probs), "tokens", dim(tokens), "tc", dim(tc))

        # reshape the tensors to have (n_audio, n_group) as the first two dimensions
        audio_features = audio_features[:: self.n_group]

        if n_audio <= 1:
            no_speech_probs = no_speech_probs[:: self.n_group]

        assert audio_features.shape[0] == len(no_speech_probs) == n_audio

        tokens = tokens.reshape(n_audio, self.n_group, -1)
        sum_logprobs = sum_logprobs.reshape(n_audio, self.n_group)

        if type(self.decoder) == list:
            new_tokens = []
            sum_logprobs_new = []
            ts_new = []
            for i in range(len(self.decoder)):
                # get the final candidates for each group, and slice between the first sampled token and EOT
                token_slice, sum_logprob_slice, ts_slice = self.decoder[i].finalize(tokens[i].unsqueeze(0),
                                                                          sum_logprobs[i].unsqueeze(0))
                new_tokens.append(token_slice)
                sum_logprobs_new.append(sum_logprob_slice[0])
                ts_new.append(ts_slice[0])
            tokens = torch.cat(new_tokens, dim=0)
            sum_logprobs = sum_logprobs_new
            ts = ts_new
        else:
            # get the final candidates for each group, and slice between the first sampled token and EOT
            tokens, sum_logprobs, ts = self.decoder.finalize(tokens, sum_logprobs)

        if type(self.sample_begin) == list:
            tokens: List[List[Tensor]] = [
                [t[self.sample_begin[i]: (t == tokenizer[i].eot).nonzero()[0, 0]] for t in s] for i, s in
                enumerate(tokens)
            ]
            # TODO Adapt this to batch inference
            ts: List[List[Tensor]] = [
                [t[:, :tokens[i][j].shape[-1]] for j, t in enumerate(s)] for i, s in enumerate(ts)
            ]
        else:
            tokens: List[List[Tensor]] = [
                [t[self.sample_begin: (t == tokenizer.eot).nonzero()[0, 0]] for t in s] for s in tokens
            ]
            ts: List[List[Tensor]] = [
                [t[:, :tokens[i][j].shape[-1]] for j, t in enumerate(s)] for i, s in enumerate(ts)
            ]

        # select the top-ranked sample in each group
        selected = self.sequence_ranker.rank(tokens, sum_logprobs)
        tokens: List[List[int]] = [t[i].tolist() for i, t in zip(selected, tokens)]
        ts: List[List[int]] = [t[i].tolist() for i, t in zip(selected, ts)]
        if type(tokenizer) == list:
            texts: List[str] = [tokenizer[i].decode(t).strip() for i, t in enumerate(tokens)]
        else:
            texts: List[str] = [tokenizer.decode(t).strip() for t in tokens]

        sum_logprobs: List[float] = [lp[i] for i, lp in zip(selected, sum_logprobs)]
        avg_logprobs: List[float] = [lp / (len(t) + 1) for t, lp in zip(tokens, sum_logprobs)]

        fields = (texts, languages, tokens, audio_features, avg_logprobs, no_speech_probs)
        if len(set(map(len, fields))) != 1:
            raise RuntimeError(f"inconsistent result lengths: {list(map(len, fields))}")

        return [
            DecodingResult(
                   audio_features=features,
                   language=language,
                   tokens=tokens,
                   text=text,
                   avg_logprob=avg_logprob,
                   **(dict(no_caption_prob=no_speech_prob) if hasattr(DecodingResult, 'no_caption_prob') else dict(
                       no_speech_prob=no_speech_prob)),
                   temperature=self.options.temperature,
                   compression_ratio=compression_ratio(text),
               )
               for text, language, tokens, features, avg_logprob, no_speech_prob in zip(*fields)
        ], ts, tc  # my: tc


# modified version of whisper.decoding.decode
@torch.no_grad()
def decode(model: "Whisper", mel: Tensor, options: DecodingOptions = DecodingOptions(),
                      ts_num: int = None, alpha: float = None, suppress_ts_mask: Tensor = None,
                      suppress_word_ts=False) -> \
        Union[DecodingResult, List[DecodingResult], tuple]:
    """
    Performs decoding of 30-second audio segment(s), provided as Mel spectrogram(s).

    Parameters
    ----------
    model: Whisper
        The Whisper model modified instance

    mel: torch.Tensor, shape = (80, 3000) or (*, 80, 3000)
        A tensor containing the Mel spectrogram(s)

    options: DecodingOptions
        A dataclass that contains all necessary options for decoding 30-second segments

    ts_num: int
        Number of additional top timestamp predictions to save for each word for postprocessing stabilization (default: 10)

    alpha: float
        Amount of noise to add to audio to produce slightly difference results.
        audio_features *= torch.rand_like(audio_features) * alpha + 1

    suppress_ts_mask: (list, Tensor)
        Mask suppress to timestamp token(s) for decoding

    suppress_word_ts: bool
        Use suppress_ts_mask to suppress timestamp tokens of words

    Returns
    -------
    result: Union[DecodingResult, List[DecodingResult]]
        The result(s) of decoding contained in `DecodingResult` dataclass instance(s)
    """
    single = mel.ndim == 2
    if single:
        mel = mel.unsqueeze(0)

    result, ts, tc = DecodingTaskWordLevel(model, options,
                                       ts_num=ts_num,
                                       alpha=alpha,
                                       suppress_ts_mask=suppress_ts_mask,
                                       suppress_word_ts=suppress_word_ts).run(mel)

    if single:
        result = result[0]
        ts_tokens = ts[0][1]
        ts_logits = ts[0][0]
    else:
        ts_tokens = [ts_[1] for ts_ in ts]
        ts_logits = [ts_[0] for ts_ in ts]

    return result, ts_tokens, ts_logits, tc # my: tc


def modify_model(model: Whisper):
    """
    Modifies model instance by:
        -replacing model.decode with the new decode method
        -replacing model.transcribe with the new transcribe method
    """
    model.decode = MethodType(decode, model)
    model.transcribe = MethodType(transcribe, model)


# modified version of whisper.load_model
def load_model(name: str, device: Optional[Union[str, torch.device]] = None,
               download_root: str = None, in_memory: bool = False) -> Whisper:
    """
     Load a modified Whisper ASR model

    Parameters
    ----------
    name : str
        one of the official model names listed by `whisper.available_models()`, or
        path to a model checkpoint containing the model dimensions and the model state_dict.
    device : Union[str, torch.device]
        the PyTorch device to put the model into
    download_root: str
        path to download the model files; by default, it uses "~/.cache/whisper"
    in_memory: bool
        whether to preload the model weights into host memory

    Returns
    -------
    model : Whisper
        The Whisper ASR model instance
    """
    model = load_ori_model(name, device=device, download_root=download_root, in_memory=in_memory)
    modify_model(model)
    return model<|MERGE_RESOLUTION|>--- conflicted
+++ resolved
@@ -22,9 +22,6 @@
 
 __all__ = ['transcribe', 'decode', 'modify_model', 'load_model']
 
-<<<<<<< HEAD
-__all__ = ['transcribe', 'decode', 'modify_model', 'load_model']
-=======
 def dim(a):
     if not type(a) == list:
         if not torch.is_tensor(a) or (torch.is_tensor(a) and a.shape == torch.empty(1)[0].shape):
@@ -34,7 +31,6 @@
         return []
 
     return [len(a)] + dim(a[0])
->>>>>>> 58b2716e
 
 
 # no_caption changed to no_speech in newer whisper commits
